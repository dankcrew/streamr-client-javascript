<!-- Note that this readme is embedded on API Documentation page within Streamr. Please don't use first-level headings (h1). You should write this document so that it will work both as a stand-alone document in the public GitHub repo and as a section in the API docs. -->
<a name="js-client"></a>
## Streamr Javascript Client

By using this client, you can easily subscribe to realtime [Streamr](http://www.streamr.com) streams from Javascript-based environments, such as browsers and [node.js](https://nodejs.org). This enables you to use Streamr as an over-the-internet pub/sub engine with powerful analytics and automation features.

<<<<<<< HEAD
The client uses [web sockets](https://developer.mozilla.org/en-US/docs/Web/API/WebSockets_API) under the hood for streaming message delivery.
=======
The client uses websockets for streaming message delivery. It should work in all modern browsers.
>>>>>>> 8a7665e2

### Installation

The client is available on [npm](https://www.npmjs.com/package/streamr-client) and can be installed simpy by:

`npm install streamr-client`

<<<<<<< HEAD
### Dependencies

* [debug](https://github.com/visionmedia/debug) (optional)

In node.js, dependencies will be installed automatically with `npm install`. In the browser, make sure you include `socket.io-client` before `streamr-client` in your HTML.

=======
>>>>>>> 8a7665e2
### Usage

Here's a quick example. More detailed examples for the browser and node.js can be found [here](https://github.com/streamr-dev/streamr-client/tree/master/examples).

```javascript
// Create a StreamrClient instance
var client = new StreamrClient({
    // See below for connection options
})

// Subscribe to a stream
var sub = client.subscribe(
    'stream-id',
    'auth-key',
    function(message, streamId, timestamp, counter) {
        // Do something with a message, which is an object
    },
    {
        // Resend options, see below
    }
)
```

### Handling messages

The third argument to `client.subscribe(streamId, authKey, callback, resendOptions)` is the callback function that will be called for each message as they arrive. Its arguments are as follows:

Argument | Description
-------- | -----------
message  | A javascript object containing the message itself
streamId | The id of the stream the message belongs to
timestamp| (optional) A javascript Date object containing the timestamp for this message, if available.
counter  | (optional) A sequence number for this message, if available.


### Connection options

Option | Default value | Description
------ | ------------- | -----------
url | ws://www.streamr.com/api/v1/ws | Address of the Streamr websocket endpoint to connect to.
autoConnect | true | If set to `true`, the client connects automatically on the first call to `subscribe()`. Otherwise an explicit call to `connect()` is required.
<<<<<<< HEAD
autoDisconnect | true  | If set to `true`, the client automatically disconnects when the last channel is unsubscribed. Otherwise the connection is left open and can be disconnected explicitly by calling `disconnect()`.
transports | null | Override default transport selection / upgrade scheme. For example, value `["websocket"]` will force use of sockets right from the beginning, while value `["polling"]` will allow only long-polling to be used.
authKey | null | Define default authKey to use when none is specified in subscribe

=======
autoDisconnect | true  | If set to `true`, the client automatically disconnects when the last stream is unsubscribed. Otherwise the connection is left open and can be disconnected explicitly by calling `disconnect()`.
>>>>>>> 8a7665e2

### Resend options

Note that only one of the resend options can be used for a particular subscription. The default functionality is to resend nothing, only subscribe to messages from the subscription moment onwards.

Option | Default value | Description
------ | ------------- | -----------
resend_all | undefined | Set to `true` if you want all the messages for the stream resent from the earliest available message.
resend_last | undefined | Resend the previous `N` messages.
resend_from | undefined | Resend from a specific message number.
resend_from_time | undefined | Resend from a specific Date (or millisecond timestamp).
resend_to | undefined | Can be used in conjunction with `resend_from` to limit the end of the resend. By default it is the newest message.

### Methods

Name | Description
---- | -----------
connect() | Connects to the server, and also subscribes to any streams for which `subscribe()` has been called before calling `connect()`.
disconnect() | Disconnects from the server, clearing all subscriptions.
pause() | Disconnects from the server without clearing subscriptions.
subscribe(streamId, authId, callback, resendOptions) | Subscribes to a stream identified by the string `streamId`. Authentication key `authId` is used. Messages in this stream are passed to the `callback` function. See the above table for `resendOptions`. Returns a `Subscription` object.
unsubscribe(Subscription) | Unsubscribes the given `Subscription`.
unsubscribeAll(`streamId`) | Unsubscribes all `Subscriptions` for `streamId`.
getSubscriptions(`streamId`) | Returns a list of `Subscriptions` for `streamId`.
bind(eventName, function) | Binds a `function` to an event called `eventName`
unbind(eventName, function) | Unbinds the `function` from events called `eventName`

### Binding to events

The client and the subscriptions can fire events as detailed below. You can bind to them using `bind`:

```javascript
	function hello() {
		console.log('Hello!')
	}

	client.bind('connected', hello)

	var sub = client.subscribe(...)
	sub.bind('subscribed', function() {
		console.log('Subscribed to '+sub.streamId)
	})
```

You can unbind using `unbind`:

```javascript
	client.unbind('connected', hello)
```


### Events on the StreamrClient instance

Name | Handler Arguments | Description
---- | ----------------- | -----------
connected |  | Fired when the client has connected (or reconnected).
disconnected |  | Fired when the client has disconnected (or paused).

### Events on the Subscription object

Name | Handler Arguments | Description
---- | ----------------- | -----------
subscribed | {from: number} | Fired when a subscription request is acknowledged by the server.
unsubscribed |  | Fired when an unsubscription is acknowledged by the server.
resending |  | Fired when the subscription starts resending.
resent |  | Fired after `resending` when the subscription has finished resending.
no_resend |  | Fired after `resending` in case there was nothing to resend.

### Logging

The Streamr JS client library supports [debug](https://github.com/visionmedia/debug) for logging.

In node.js, start your app like this: `DEBUG=StreamrClient node your-app.js`

In the browser, include `debug.js` and set `localStorage.debug = 'StreamrClient'`<|MERGE_RESOLUTION|>--- conflicted
+++ resolved
@@ -4,11 +4,7 @@
 
 By using this client, you can easily subscribe to realtime [Streamr](http://www.streamr.com) streams from Javascript-based environments, such as browsers and [node.js](https://nodejs.org). This enables you to use Streamr as an over-the-internet pub/sub engine with powerful analytics and automation features.
 
-<<<<<<< HEAD
-The client uses [web sockets](https://developer.mozilla.org/en-US/docs/Web/API/WebSockets_API) under the hood for streaming message delivery.
-=======
 The client uses websockets for streaming message delivery. It should work in all modern browsers.
->>>>>>> 8a7665e2
 
 ### Installation
 
@@ -16,15 +12,6 @@
 
 `npm install streamr-client`
 
-<<<<<<< HEAD
-### Dependencies
-
-* [debug](https://github.com/visionmedia/debug) (optional)
-
-In node.js, dependencies will be installed automatically with `npm install`. In the browser, make sure you include `socket.io-client` before `streamr-client` in your HTML.
-
-=======
->>>>>>> 8a7665e2
 ### Usage
 
 Here's a quick example. More detailed examples for the browser and node.js can be found [here](https://github.com/streamr-dev/streamr-client/tree/master/examples).
@@ -66,14 +53,8 @@
 ------ | ------------- | -----------
 url | ws://www.streamr.com/api/v1/ws | Address of the Streamr websocket endpoint to connect to.
 autoConnect | true | If set to `true`, the client connects automatically on the first call to `subscribe()`. Otherwise an explicit call to `connect()` is required.
-<<<<<<< HEAD
-autoDisconnect | true  | If set to `true`, the client automatically disconnects when the last channel is unsubscribed. Otherwise the connection is left open and can be disconnected explicitly by calling `disconnect()`.
-transports | null | Override default transport selection / upgrade scheme. For example, value `["websocket"]` will force use of sockets right from the beginning, while value `["polling"]` will allow only long-polling to be used.
+autoDisconnect | true  | If set to `true`, the client automatically disconnects when the last stream is unsubscribed. Otherwise the connection is left open and can be disconnected explicitly by calling `disconnect()`.
 authKey | null | Define default authKey to use when none is specified in subscribe
-
-=======
-autoDisconnect | true  | If set to `true`, the client automatically disconnects when the last stream is unsubscribed. Otherwise the connection is left open and can be disconnected explicitly by calling `disconnect()`.
->>>>>>> 8a7665e2
 
 ### Resend options
 
