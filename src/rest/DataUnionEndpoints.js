--- conflicted
+++ resolved
@@ -649,21 +649,13 @@
 
 /**
  * Add a new data union secret
-<<<<<<< HEAD
- * @param {EthereumAddress} dataUnionContractAddress
+ * @param {EthereumAddress} dataUnionMainnetAddress
  * @param {String} name describes the secret
- */
-export async function createSecret(dataUnionContractAddress, name = 'Untitled Data Union Secret') {
-    const url = `${this.options.restUrl}/communities/${dataUnionContractAddress}/secrets`
-=======
- * @param {EthereumAddress} dataUnionMainnetAddress
- * @param {String} secret password that can be used to join the data union without manual verification
- * @param {String} name describes the secret
- */
-export async function createSecret(dataUnionMainnetAddress, secret, name = 'Untitled Data Union Secret') {
+ * @returns {String} the server-generated secret
+ */
+export async function createSecret(dataUnionMainnetAddress, name = 'Untitled Data Union Secret') {
     const url = getEndpointUrl(this.options.restUrl, 'dataunions', dataUnionMainnetAddress, 'secrets')
->>>>>>> a5ea5799
-    return authFetch(
+    const res = await authFetch(
         url,
         this.session,
         {
@@ -676,6 +668,7 @@
             },
         },
     )
+    return res.secret
 }
 
 // //////////////////////////////////////////////////////////////////
